--- conflicted
+++ resolved
@@ -15,14 +15,9 @@
   build:
     strategy:
       matrix:
-<<<<<<< HEAD
         platform: [ubuntu-latest, macos-latest, windows-latest]
-        python-version: [3.6, 3.7, 3.8, 3.9]
     runs-on: ${{ matrix.platform }}
-=======
         python-version: [3.6, 3.7, 3.8]
-
->>>>>>> edeafe8a
     steps:
     - uses: actions/checkout@v2
     - name: Set up Python ${{ matrix.python-version }}
